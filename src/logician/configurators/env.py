--- conflicted
+++ resolved
@@ -70,15 +70,9 @@
             to pick up the first non-``None`` level. ``DEFAULT_LEVEL_PICKUP_FIRST_NON_NONE``.
         :return: a new ``EnvListLC``.
         """
-<<<<<<< HEAD
         env_list = overrides.pop("env_list", self.env_list.copy())
-        configurator = overrides.pop("configurator", self.configurator)
+        configurator = overrides.pop("configurator", self.underlying_configurator)
         level_pickup_strategy = overrides.pop(
-=======
-        env_list = kwargs.pop("env_list", self.env_list.copy())
-        configurator = kwargs.pop("configurator", self.underlying_configurator)
-        level_pickup_strategy = kwargs.pop(
->>>>>>> 9c53c3b6
             "level_pickup_strategy", self.level_pickup_strategy
         )
         return EnvListLC[T](env_list, configurator, level_pickup_strategy)
@@ -188,15 +182,9 @@
             to pick up the first non-``None`` level. ``DEFAULT_LEVEL_PICKUP_FIRST_NON_NONE``.
         :return: a new ``LgcnEnvListLC``.
         """
-<<<<<<< HEAD
         level_list = overrides.pop("env_list", self.env_list.copy())
-        configurator = overrides.pop("configurator", self.configurator)
+        configurator = overrides.pop("configurator", self.underlying_configurator)
         level_pickup_strategy = overrides.pop(
-=======
-        level_list = kwargs.pop("env_list", self.env_list.copy())
-        configurator = kwargs.pop("configurator", self.underlying_configurator)
-        level_pickup_strategy = kwargs.pop(
->>>>>>> 9c53c3b6
             "level_pickup_strategy", self.level_pickup_strategy
         )
         return LgcnEnvListLC[T](level_list, configurator, level_pickup_strategy)