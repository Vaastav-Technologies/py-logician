--- conflicted
+++ resolved
@@ -43,12 +43,8 @@
         :param configurator: underlying configurator.
         """
         self.level_supplier = level_supplier
-<<<<<<< HEAD
-        self.configurator = configurator
+        self._underlying_configurator = configurator
         get_repo().init()
-=======
-        self._underlying_configurator = configurator
->>>>>>> 9c53c3b6
 
     def configure(self, logger: logging.Logger) -> DirectStdAllLevelLogger:
         """
@@ -107,54 +103,29 @@
           * Simple clone, no overrides:
 
             >>> lc1 = SupplierLoggerConfigurator(lambda : logging.INFO, StdLoggerConfigurator())
-<<<<<<< HEAD
             >>> lc2 = lc1.clone()
-            >>> assert lc1.configurator == lc2.configurator and lc1.level_supplier == lc2.level_supplier
-=======
-            >>> lc2 = lc1.clone_with()
             >>> assert lc1.underlying_configurator == lc2.underlying_configurator and lc1.level_supplier == lc2.level_supplier
->>>>>>> 9c53c3b6
 
           * Clone, override just ``level_supplier``:
 
             >>> lc1 = SupplierLoggerConfigurator(lambda : logging.INFO, StdLoggerConfigurator())
-<<<<<<< HEAD
             >>> lc2 = lc1.clone(level_supplier=lambda : logging.DEBUG)
-            >>> assert lc1.configurator == lc2.configurator and lc1.level_supplier != lc2.level_supplier
-=======
-            >>> lc2 = lc1.clone_with(level_supplier=lambda : logging.DEBUG)
             >>> assert lc1.underlying_configurator == lc2.underlying_configurator and lc1.level_supplier != lc2.level_supplier
->>>>>>> 9c53c3b6
 
           * Clone, override just ``configurator``:
 
             >>> lc1 = SupplierLoggerConfigurator(lambda : logging.INFO, StdLoggerConfigurator())
-<<<<<<< HEAD
             >>> lc2 = lc1.clone(configurator=StdLoggerConfigurator(level=logging.CRITICAL))
-            >>> assert lc1.configurator != lc2.configurator and lc1.level_supplier == lc2.level_supplier
-=======
-            >>> lc2 = lc1.clone_with(configurator=StdLoggerConfigurator(level=logging.CRITICAL))
             >>> assert lc1.underlying_configurator != lc2.underlying_configurator and lc1.level_supplier == lc2.level_supplier
->>>>>>> 9c53c3b6
 
           * Clone, override all:
 
             >>> lc1 = SupplierLoggerConfigurator(lambda : None, StdLoggerConfigurator())
-<<<<<<< HEAD
             >>> lc2 = lc1.clone(level_supplier=lambda : logging.WARNING, configurator=StdLoggerConfigurator(level=logging.CRITICAL))
-            >>> assert lc1.configurator != lc2.configurator and lc1.level_supplier != lc2.level_supplier
+            >>> assert lc1.underlying_configurator != lc2.underlying_configurator and lc1.level_supplier != lc2.level_supplier
 
         :return: a new ``SupplierLoggerConfigurator``.
         """
         level_supplier = overrides.pop("level_supplier", self.level_supplier)
-        configurator = overrides.pop("configurator", self.configurator)
-=======
-            >>> lc2 = lc1.clone_with(level_supplier=lambda : logging.WARNING, configurator=StdLoggerConfigurator(level=logging.CRITICAL))
-            >>> assert lc1.underlying_configurator != lc2.underlying_configurator and lc1.level_supplier != lc2.level_supplier
-
-        :return: a new ``SupplierLoggerConfigurator``.
-        """
-        level_supplier = kwargs.pop("level_supplier", self.level_supplier)
-        configurator = kwargs.pop("configurator", self.underlying_configurator)
->>>>>>> 9c53c3b6
+        configurator = overrides.pop("configurator", self.underlying_configurator)
         return SupplierLoggerConfigurator(level_supplier, configurator)